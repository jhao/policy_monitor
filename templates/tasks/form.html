{% extends 'base.html' %}
{% block content %}
{% set is_edit = task is not none %}
<h2>{{ '编辑监控任务' if is_edit else '新增监控任务' }}</h2>
<form method="post" class="mt-3">
  <div class="mb-3">
    <label class="form-label">任务名称</label>
    <input type="text" class="form-control" name="name" value="{{ form_data.get('name', '') }}" required>
  </div>
  <div class="mb-3">
    <label class="form-label">选择网站</label>
    <select class="form-select" name="website_id" required>
      <option value="">请选择</option>
      {% for website in websites %}
        {% set selected = form_data.get('website_id') %}
        <option value="{{ website.id }}" {% if selected == website.id %}selected{% endif %}>{{ website.name }} ({{ website.interval_minutes }}分钟)</option>
      {% endfor %}
    </select>
  </div>
  <div class="mb-3">
    <label class="form-label">通知方式</label>
    {% set current_method = form_data.get('notification_method', 'email') %}
    <select class="form-select" name="notification_method" id="notificationMethod">
      <option value="email" {% if current_method == 'email' %}selected{% endif %}>邮件</option>
      <option value="dingtalk" {% if current_method == 'dingtalk' %}selected{% endif %}>钉钉</option>
    </select>
  </div>
  <div class="mb-3" id="emailGroup">
    <label class="form-label">通知邮箱</label>
    <input type="text" class="form-control" name="notification_email" value="{{ form_data.get('notification_email', '') }}" {% if current_method != 'email' %}disabled{% endif %}>
    <div class="form-text">多个邮箱请使用逗号或分号分隔。</div>
  </div>
  <div class="mb-3">
    <label class="form-label">选择关注内容（可多选）</label>
<<<<<<< HEAD
    {% if categories %}
      {% for category in categories %}
      <div class="border rounded p-3 mb-3">
        <div class="d-flex justify-content-between align-items-center mb-2">
          <h6 class="mb-0">{{ category.name }}</h6>
          <a class="small" href="{{ url_for('bulk_edit_category_contents', category_id=category.id) }}">批量编辑</a>
=======
    <div class="row">
      {% for content in contents %}
      <div class="col-md-4">
        <div class="form-check">
          <input class="form-check-input" type="checkbox" value="{{ content.id }}" id="content{{ content.id }}" name="content_ids" {% if content.id in selected_content_ids %}checked{% endif %}>
          <label class="form-check-label" for="content{{ content.id }}">{{ content.text }}</label>
>>>>>>> a5a9e6e0
        </div>
        {% if category.contents %}
        <div class="row g-2">
          {% for content in category.contents %}
          <div class="col-md-6 col-lg-4">
            <div class="form-check">
              <input class="form-check-input" type="checkbox" value="{{ content.id }}" id="content{{ content.id }}" name="content_ids">
              <label class="form-check-label" for="content{{ content.id }}">{{ content.text }}</label>
            </div>
          </div>
          {% endfor %}
        </div>
        {% else %}
        <p class="text-muted mb-0 small">该分类下暂无关注内容。</p>
        {% endif %}
      </div>
      {% endfor %}
    {% else %}
    <p class="text-muted mb-0">请先在关注内容清单中创建分类并添加内容。</p>
    {% endif %}
  </div>
  <button class="btn btn-primary" type="submit">保存</button>
  <a class="btn btn-secondary" href="{{ url_for('list_tasks') }}">返回</a>
</form>
{% if not websites %}
<p class="text-muted mt-3">请先配置关注网站。</p>
{% endif %}
{% if not has_contents %}
<p class="text-muted">请先在关注内容清单中维护分类及关注内容。</p>
{% endif %}
<script>
  const methodSelect = document.getElementById('notificationMethod');
  const emailGroup = document.getElementById('emailGroup');
  const emailInput = emailGroup.querySelector('input[name="notification_email"]');

  function toggleEmailField() {
    const isEmail = methodSelect.value === 'email';
    emailGroup.style.display = isEmail ? 'block' : 'none';
    emailInput.disabled = !isEmail;
  }

  methodSelect.addEventListener('change', toggleEmailField);
  toggleEmailField();
</script>
{% endblock %}<|MERGE_RESOLUTION|>--- conflicted
+++ resolved
@@ -32,21 +32,13 @@
   </div>
   <div class="mb-3">
     <label class="form-label">选择关注内容（可多选）</label>
-<<<<<<< HEAD
     {% if categories %}
       {% for category in categories %}
       <div class="border rounded p-3 mb-3">
         <div class="d-flex justify-content-between align-items-center mb-2">
           <h6 class="mb-0">{{ category.name }}</h6>
           <a class="small" href="{{ url_for('bulk_edit_category_contents', category_id=category.id) }}">批量编辑</a>
-=======
-    <div class="row">
-      {% for content in contents %}
-      <div class="col-md-4">
-        <div class="form-check">
-          <input class="form-check-input" type="checkbox" value="{{ content.id }}" id="content{{ content.id }}" name="content_ids" {% if content.id in selected_content_ids %}checked{% endif %}>
-          <label class="form-check-label" for="content{{ content.id }}">{{ content.text }}</label>
->>>>>>> a5a9e6e0
+
         </div>
         {% if category.contents %}
         <div class="row g-2">
