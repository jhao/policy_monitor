from __future__ import annotations

import logging
from datetime import datetime
from typing import Any

from flask import Flask, flash, redirect, render_template, request, url_for
<<<<<<< HEAD
from sqlalchemy.orm import joinedload
=======
from sqlalchemy.orm import selectinload
>>>>>>> bc7d6039

from crawler import SIMILARITY_THRESHOLD
from database import SessionLocal, init_db
from models import (
    ContentCategory,
    CrawlLog,
    CrawlResult,
    MonitorTask,
    NotificationSetting，
    WatchContent,
    Website,
)
from scheduler import MonitorScheduler

logging.basicConfig(level=logging.INFO)

app = Flask(__name__)
app.config.update(SECRET_KEY="monitor-secret-key")

scheduler = MonitorScheduler()
_setup_complete = False


def ensure_setup() -> None:
    """Initialize database connections and start the scheduler once."""
    global _setup_complete
    if _setup_complete:
        return
    init_db()
    scheduler.start()
    _setup_complete = True


@app.before_request
def setup_before_request() -> None:
    ensure_setup()


@app.teardown_appcontext
def shutdown_session(exception: Exception | None = None) -> None:  # noqa: ARG001
    SessionLocal.remove()


@app.route("/")
def index() -> Any:
    return redirect(url_for("list_tasks"))


@app.route("/websites")
def list_websites() -> Any:
    session = SessionLocal()
    websites = session.query(Website).all()
    return render_template("websites/list.html", websites=websites)


@app.route("/websites/new", methods=["GET", "POST"])
def create_website() -> Any:
    session = SessionLocal()
    if request.method == "POST":
        name = request.form.get("name", "").strip()
        url = request.form.get("url", "").strip()
        interval = int(request.form.get("interval", "60") or 60)
        fetch_subpages = bool(request.form.get("fetch_subpages"))
        if not name or not url:
            flash("请输入网站名称和URL", "danger")
        else:
            website = Website(
                name=name,
                url=url,
                interval_minutes=interval,
                fetch_subpages=fetch_subpages,
            )
            session.add(website)
            session.commit()
            flash("网站配置已保存", "success")
            return redirect(url_for("list_websites"))
    return render_template("websites/form.html", website=None)


@app.route("/websites/<int:website_id>/edit", methods=["GET", "POST"])
def edit_website(website_id: int) -> Any:
    session = SessionLocal()
    website = session.get(Website, website_id)
    if not website:
        flash("未找到网站", "danger")
        return redirect(url_for("list_websites"))
    if request.method == "POST":
        website.name = request.form.get("name", website.name)
        website.url = request.form.get("url", website.url)
        website.interval_minutes = int(request.form.get("interval", website.interval_minutes))
        website.fetch_subpages = bool(request.form.get("fetch_subpages"))
        session.add(website)
        session.commit()
        flash("网站信息已更新", "success")
        return redirect(url_for("list_websites"))
    return render_template("websites/form.html", website=website)


@app.route("/websites/<int:website_id>/delete", methods=["POST"])
def delete_website(website_id: int) -> Any:
    session = SessionLocal()
    website = session.get(Website, website_id)
    if website:
        session.delete(website)
        session.commit()
        flash("网站已删除", "success")
    return redirect(url_for("list_websites"))


@app.route("/contents")
def list_contents() -> Any:
    session = SessionLocal()
    categories = (
        session.query(ContentCategory)
        .options(selectinload(ContentCategory.contents))
        .order_by(ContentCategory.name)
        .all()
    )
    total_count = session.query(WatchContent).count()
    selected_category_id = request.args.get("category_id", type=int)
    selected_category = None

    query = (
        session.query(WatchContent)
        .options(selectinload(WatchContent.category))
        .order_by(WatchContent.created_at.desc())
    )
    if selected_category_id:
        selected_category = next(
            (category for category in categories if category.id == selected_category_id),
            None,
        )
        if not selected_category:
            flash("选择的分类不存在", "warning")
            return redirect(url_for("list_contents"))
        query = query.filter(WatchContent.category_id == selected_category_id)

    contents = query.all()
    return render_template(
        "contents/list.html",
        contents=contents,
        categories=categories,
        selected_category=selected_category,
        selected_category_id=selected_category_id,
        total_count=total_count,
    )


@app.route("/content-categories", methods=["POST"])
def create_content_category() -> Any:
    session = SessionLocal()
    name = request.form.get("name", "").strip()
    if not name:
        flash("请输入分类名称", "danger")
        return redirect(url_for("list_contents"))

    category = ContentCategory(name=name)
    session.add(category)
    try:
        session.commit()
        flash("分类已创建", "success")
    except Exception:  # noqa: BLE001
        session.rollback()
        flash("分类名称已存在", "warning")
    return redirect(url_for("list_contents"))


@app.route("/content-categories/<int:category_id>/delete", methods=["POST"])
def delete_content_category(category_id: int) -> Any:
    session = SessionLocal()
    category = session.get(ContentCategory, category_id)
    if not category:
        flash("分类不存在", "warning")
        return redirect(url_for("list_contents"))

    if category.contents:
        flash("请先清空该分类下的关注内容", "warning")
        return redirect(url_for("list_contents", category_id=category.id))

    session.delete(category)
    session.commit()
    flash("分类已删除", "success")
    return redirect(url_for("list_contents"))


@app.route("/content-categories/<int:category_id>/bulk", methods=["GET", "POST"])
def bulk_edit_category_contents(category_id: int) -> Any:
    session = SessionLocal()
    category = session.get(ContentCategory, category_id)
    if not category:
        flash("未找到分类", "danger")
        return redirect(url_for("list_contents"))

    if request.method == "POST":
        raw_text = request.form.get("bulk_text", "")
        lines = [line.strip() for line in raw_text.splitlines()]
        new_texts: list[str] = []
        unique_texts: set[str] = set()

        for line in lines:
            if not line:
                continue
            if len(line) > 50:
                flash("每条关注内容不能超过50个字符", "danger")
                return render_template(
                    "contents/bulk_edit.html",
                    category=category,
                    bulk_text=raw_text,
                )
            if line in unique_texts:
                continue
            unique_texts.add(line)
            new_texts.append(line)

        existing_by_text = {content.text: content for content in list(category.contents)}

        for text, content in existing_by_text.items():
            if text not in unique_texts:
                session.delete(content)

        for text in new_texts:
            if text not in existing_by_text:
                session.add(WatchContent(text=text, category=category))

        try:
            session.commit()
            flash("分类关注内容已更新", "success")
            return redirect(url_for("list_contents", category_id=category.id))
        except Exception:  # noqa: BLE001
            session.rollback()
            flash("保存关注内容时发生错误，请检查是否存在重复记录", "danger")
            return render_template(
                "contents/bulk_edit.html",
                category=category,
                bulk_text=raw_text,
            )

    bulk_text = "\n".join(content.text for content in sorted(category.contents, key=lambda c: c.created_at))
    return render_template("contents/bulk_edit.html", category=category, bulk_text=bulk_text)


@app.route("/contents/new", methods=["GET", "POST"])
def create_content() -> Any:
    session = SessionLocal()
    categories = (
        session.query(ContentCategory)
        .options(selectinload(ContentCategory.contents))
        .order_by(ContentCategory.name)
        .all()
    )
    selected_category_id = request.args.get("category_id", type=int)

    if request.method == "POST":
        text = request.form.get("text", "").strip()
        category_id = request.form.get("category_id", type=int)
        if not text:
            flash("请输入关注内容", "danger")
        elif len(text) > 50:
            flash("关注内容不能超过50个字符", "danger")
        elif not category_id:
            flash("请选择分类", "danger")
        else:
            category = session.get(ContentCategory, category_id)
            if not category:
                flash("分类不存在", "danger")
            else:
                content = WatchContent(text=text, category=category)
                session.add(content)
                try:
                    session.commit()
                    flash("关注内容已添加", "success")
                    return redirect(url_for("list_contents", category_id=category.id))
                except Exception:  # noqa: BLE001
                    session.rollback()
                    flash("该分类下已存在相同的关注内容", "warning")
        selected_category_id = category_id or selected_category_id

    return render_template(
        "contents/form.html",
        categories=categories,
        selected_category_id=selected_category_id,
    )


@app.route("/contents/<int:content_id>/delete", methods=["POST"])
def delete_content(content_id: int) -> Any:
    session = SessionLocal()
    content = session.get(WatchContent, content_id)
    category_id = content.category_id if content else None
    if content:
        session.delete(content)
        session.commit()
        flash("关注内容已删除", "success")
    return redirect(url_for("list_contents", category_id=category_id))


@app.route("/notifications", methods=["GET", "POST"])
def manage_notifications() -> Any:
    session = SessionLocal()
    email_setting = (
        session.query(NotificationSetting)
        .filter(NotificationSetting.channel == "email")
        .one_or_none()
    )
    dingtalk_setting = (
        session.query(NotificationSetting)
        .filter(NotificationSetting.channel == "dingtalk")
        .one_or_none()
    )

    if request.method == "POST":
        config_type = request.form.get("config_type")
        if config_type == "email":
            smtp_host = request.form.get("smtp_host", "").strip()
            smtp_port_raw = request.form.get("smtp_port", "").strip()
            smtp_username = request.form.get("smtp_username", "").strip()
            smtp_password = request.form.get("smtp_password", "").strip()
            smtp_sender = request.form.get("smtp_sender", "").strip()
            smtp_use_tls = request.form.get("smtp_use_tls") == "on"

            port_value: int | None = None
            if smtp_port_raw:
                try:
                    port_value = int(smtp_port_raw)
                except ValueError:
                    flash("SMTP端口必须为数字", "danger")
                    return render_template(
                        "notifications/manage.html",
                        email_setting=email_setting,
                        dingtalk_setting=dingtalk_setting,
                    )

            if not (smtp_host and smtp_username and smtp_password):
                flash("请完整填写SMTP主机、账号和密码", "danger")
            else:
                setting = email_setting or NotificationSetting(channel="email")
                setting.smtp_host = smtp_host
                setting.smtp_port = port_value if port_value is not None else 587
                setting.smtp_username = smtp_username
                setting.smtp_password = smtp_password
                setting.smtp_sender = smtp_sender or smtp_username
                setting.smtp_use_tls = smtp_use_tls
                session.add(setting)
                session.commit()
                email_setting = setting
                flash("SMTP配置已更新", "success")
        elif config_type == "dingtalk":
            webhook_url = request.form.get("webhook_url", "").strip()
            if not webhook_url:
                flash("请填写钉钉Webhook地址", "danger")
            else:
                setting = dingtalk_setting or NotificationSetting(channel="dingtalk")
                setting.webhook_url = webhook_url
                session.add(setting)
                session.commit()
                dingtalk_setting = setting
                flash("钉钉配置已更新", "success")

    return render_template(
        "notifications/manage.html",
        email_setting=email_setting,
        dingtalk_setting=dingtalk_setting,
    )


@app.route("/tasks")
def list_tasks() -> Any:
    session = SessionLocal()
    tasks = (
        session.query(MonitorTask)
        .options(
            selectinload(MonitorTask.watch_contents).selectinload(WatchContent.category),
            selectinload(MonitorTask.website),
        )
        .order_by(MonitorTask.created_at.desc())
        .all()
    )
    websites = session.query(Website).all()
    return render_template("tasks/list.html", tasks=tasks, websites=websites)


@app.route("/tasks/new", methods=["GET", "POST"])
def create_task() -> Any:
    session = SessionLocal()
    websites = session.query(Website).all()
    categories = (
        session.query(ContentCategory)
        .options(selectinload(ContentCategory.contents))
        .order_by(ContentCategory.name)
        .all()
    )
    has_contents = any(category.contents for category in categories)
    if request.method == "POST":
        name = request.form.get("name", "").strip()
        website_id = int(request.form.get("website_id", "0") or 0)
        notification_method = request.form.get("notification_method", "email").strip() or "email"
        notification_email_raw = request.form.get("notification_email", "").strip()
        selected_content_ids = [int(content_id) for content_id in request.form.getlist("content_ids")]

        recipients = [email.strip() for email in notification_email_raw.replace(";", ",").split(",") if email.strip()]
        form_data = {
            "name": name,
            "website_id": website_id,
            "notification_method": notification_method,
            "notification_email": notification_email_raw,
        }

        if not name or not website_id:
            flash("请填写任务名称并选择网站", "danger")
        elif not selected_content_ids:
            flash("请至少选择一个关注内容", "danger")
        elif notification_method == "email" and not recipients:
            flash("请选择邮件通知时，请填写接收邮箱地址", "danger")
        else:
            task = MonitorTask(
                name=name,
                website_id=website_id,
                notification_method=notification_method,
                notification_email=", ".join(recipients) if notification_method == "email" else "",
            )
            for content_id in selected_content_ids:
                content = session.get(WatchContent, int(content_id))
                if content:
                    task.watch_contents.append(content)
            session.add(task)
            session.commit()
            flash("监控任务已创建", "success")
            return redirect(url_for("list_tasks"))
    return render_template(
        "tasks/form.html",
        websites=websites,
        categories=categories,
        has_contents=has_contents,
    )


@app.route("/tasks/<int:task_id>/toggle", methods=["POST"])
def toggle_task(task_id: int) -> Any:
    session = SessionLocal()
    task = session.get(MonitorTask, task_id)
    if task:
        task.is_active = not task.is_active
        session.add(task)
        session.commit()
        flash("任务状态已更新", "success")
    return redirect(url_for("list_tasks"))


@app.route("/tasks/<int:task_id>")
def view_task(task_id: int) -> Any:
    session = SessionLocal()
    task = session.get(MonitorTask, task_id)
    if not task:
        flash("未找到任务", "danger")
        return redirect(url_for("list_tasks"))
    logs = (
        session.query(CrawlLog)
        .options(joinedload(CrawlLog.entries))
        .filter(CrawlLog.task_id == task_id)
        .order_by(CrawlLog.run_started_at.desc())
        .all()
    )
    results = (
        session.query(CrawlResult)
        .filter(CrawlResult.task_id == task_id)
        .order_by(CrawlResult.created_at.desc())
        .limit(20)
        .all()
    )
    return render_template("tasks/detail.html", task=task, logs=logs, results=results, threshold=SIMILARITY_THRESHOLD)


@app.route("/tasks/<int:task_id>/delete", methods=["POST"])
def delete_task(task_id: int) -> Any:
    session = SessionLocal()
    task = session.get(MonitorTask, task_id)
    if task:
        session.delete(task)
        session.commit()
        flash("任务已删除", "success")
    return redirect(url_for("list_tasks"))


@app.route("/results")
def list_results() -> Any:
    session = SessionLocal()
    query = session.query(CrawlResult)

    task_id = request.args.get("task_id")
    website_id = request.args.get("website_id")
    content_id = request.args.get("content_id")
    start_date = request.args.get("start_date")
    end_date = request.args.get("end_date")

    if task_id:
        query = query.filter(CrawlResult.task_id == int(task_id))
    if website_id:
        query = query.filter(CrawlResult.website_id == int(website_id))
    if content_id:
        query = query.filter(CrawlResult.content_id == int(content_id))
    if start_date:
        query = query.filter(CrawlResult.created_at >= datetime.fromisoformat(start_date))
    if end_date:
        query = query.filter(CrawlResult.created_at <= datetime.fromisoformat(end_date))

    query = query.options(
        selectinload(CrawlResult.task),
        selectinload(CrawlResult.website),
        selectinload(CrawlResult.content).selectinload(WatchContent.category),
    )

    page = int(request.args.get("page", "1") or 1)
    per_page = 10
    total = query.count()
    results = (
        query.order_by(CrawlResult.created_at.desc())
        .offset((page - 1) * per_page)
        .limit(per_page)
        .all()
    )

    total_pages = (total + per_page - 1) // per_page

    tasks = session.query(MonitorTask).all()
    websites = session.query(Website).all()
    categories = (
        session.query(ContentCategory)
        .options(selectinload(ContentCategory.contents))
        .order_by(ContentCategory.name)
        .all()
    )

    return render_template(
        "results/list.html",
        results=results,
        tasks=tasks,
        websites=websites,
        categories=categories,
        page=page,
        total_pages=total_pages,
        query_args={
            "task_id": task_id or "",
            "website_id": website_id or "",
            "content_id": content_id or "",
            "start_date": start_date or "",
            "end_date": end_date or "",
        },
    )


if __name__ == "__main__":
    init_db()
    scheduler.start()
    app.run(host="0.0.0.0", port=5000, debug=True)<|MERGE_RESOLUTION|>--- conflicted
+++ resolved
@@ -5,11 +5,7 @@
 from typing import Any
 
 from flask import Flask, flash, redirect, render_template, request, url_for
-<<<<<<< HEAD
 from sqlalchemy.orm import joinedload
-=======
-from sqlalchemy.orm import selectinload
->>>>>>> bc7d6039
 
 from crawler import SIMILARITY_THRESHOLD
 from database import SessionLocal, init_db
