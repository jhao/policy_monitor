from __future__ import annotations

import logging
from datetime import datetime
from typing import Any

from flask import Flask, flash, redirect, render_template, request, url_for
from sqlalchemy.orm import selectinload

from crawler import SIMILARITY_THRESHOLD
from database import SessionLocal, init_db
<<<<<<< HEAD
from models import (
    ContentCategory,
    CrawlLog,
    CrawlResult,
    MonitorTask,
    WatchContent,
    Website,
)
=======
from models import CrawlLog, CrawlResult, MonitorTask, NotificationSetting, WatchContent, Website
>>>>>>> a5a9e6e0
from scheduler import MonitorScheduler

logging.basicConfig(level=logging.INFO)

app = Flask(__name__)
app.config.update(SECRET_KEY="monitor-secret-key")

scheduler = MonitorScheduler()
_setup_complete = False


def ensure_setup() -> None:
    """Initialize database connections and start the scheduler once."""
    global _setup_complete
    if _setup_complete:
        return
    init_db()
    scheduler.start()
    _setup_complete = True


@app.before_request
def setup_before_request() -> None:
    ensure_setup()


@app.teardown_appcontext
def shutdown_session(exception: Exception | None = None) -> None:  # noqa: ARG001
    SessionLocal.remove()


@app.route("/")
def index() -> Any:
    return redirect(url_for("list_tasks"))


@app.route("/websites")
def list_websites() -> Any:
    session = SessionLocal()
    websites = session.query(Website).all()
    return render_template("websites/list.html", websites=websites)


@app.route("/websites/new", methods=["GET", "POST"])
def create_website() -> Any:
    session = SessionLocal()
    if request.method == "POST":
        name = request.form.get("name", "").strip()
        url = request.form.get("url", "").strip()
        interval = int(request.form.get("interval", "60") or 60)
        fetch_subpages = bool(request.form.get("fetch_subpages"))
        if not name or not url:
            flash("请输入网站名称和URL", "danger")
        else:
            website = Website(
                name=name,
                url=url,
                interval_minutes=interval,
                fetch_subpages=fetch_subpages,
            )
            session.add(website)
            session.commit()
            flash("网站配置已保存", "success")
            return redirect(url_for("list_websites"))
    return render_template("websites/form.html", website=None)


@app.route("/websites/<int:website_id>/edit", methods=["GET", "POST"])
def edit_website(website_id: int) -> Any:
    session = SessionLocal()
    website = session.get(Website, website_id)
    if not website:
        flash("未找到网站", "danger")
        return redirect(url_for("list_websites"))
    if request.method == "POST":
        website.name = request.form.get("name", website.name)
        website.url = request.form.get("url", website.url)
        website.interval_minutes = int(request.form.get("interval", website.interval_minutes))
        website.fetch_subpages = bool(request.form.get("fetch_subpages"))
        session.add(website)
        session.commit()
        flash("网站信息已更新", "success")
        return redirect(url_for("list_websites"))
    return render_template("websites/form.html", website=website)


@app.route("/websites/<int:website_id>/delete", methods=["POST"])
def delete_website(website_id: int) -> Any:
    session = SessionLocal()
    website = session.get(Website, website_id)
    if website:
        session.delete(website)
        session.commit()
        flash("网站已删除", "success")
    return redirect(url_for("list_websites"))


@app.route("/contents")
def list_contents() -> Any:
    session = SessionLocal()
    categories = (
        session.query(ContentCategory)
        .options(selectinload(ContentCategory.contents))
        .order_by(ContentCategory.name)
        .all()
    )
    total_count = session.query(WatchContent).count()
    selected_category_id = request.args.get("category_id", type=int)
    selected_category = None

    query = (
        session.query(WatchContent)
        .options(selectinload(WatchContent.category))
        .order_by(WatchContent.created_at.desc())
    )
    if selected_category_id:
        selected_category = next(
            (category for category in categories if category.id == selected_category_id),
            None,
        )
        if not selected_category:
            flash("选择的分类不存在", "warning")
            return redirect(url_for("list_contents"))
        query = query.filter(WatchContent.category_id == selected_category_id)

    contents = query.all()
    return render_template(
        "contents/list.html",
        contents=contents,
        categories=categories,
        selected_category=selected_category,
        selected_category_id=selected_category_id,
        total_count=total_count,
    )


@app.route("/content-categories", methods=["POST"])
def create_content_category() -> Any:
    session = SessionLocal()
    name = request.form.get("name", "").strip()
    if not name:
        flash("请输入分类名称", "danger")
        return redirect(url_for("list_contents"))

    category = ContentCategory(name=name)
    session.add(category)
    try:
        session.commit()
        flash("分类已创建", "success")
    except Exception:  # noqa: BLE001
        session.rollback()
        flash("分类名称已存在", "warning")
    return redirect(url_for("list_contents"))


@app.route("/content-categories/<int:category_id>/delete", methods=["POST"])
def delete_content_category(category_id: int) -> Any:
    session = SessionLocal()
    category = session.get(ContentCategory, category_id)
    if not category:
        flash("分类不存在", "warning")
        return redirect(url_for("list_contents"))

    if category.contents:
        flash("请先清空该分类下的关注内容", "warning")
        return redirect(url_for("list_contents", category_id=category.id))

    session.delete(category)
    session.commit()
    flash("分类已删除", "success")
    return redirect(url_for("list_contents"))


@app.route("/content-categories/<int:category_id>/bulk", methods=["GET", "POST"])
def bulk_edit_category_contents(category_id: int) -> Any:
    session = SessionLocal()
    category = session.get(ContentCategory, category_id)
    if not category:
        flash("未找到分类", "danger")
        return redirect(url_for("list_contents"))

    if request.method == "POST":
        raw_text = request.form.get("bulk_text", "")
        lines = [line.strip() for line in raw_text.splitlines()]
        new_texts: list[str] = []
        unique_texts: set[str] = set()

        for line in lines:
            if not line:
                continue
            if len(line) > 50:
                flash("每条关注内容不能超过50个字符", "danger")
                return render_template(
                    "contents/bulk_edit.html",
                    category=category,
                    bulk_text=raw_text,
                )
            if line in unique_texts:
                continue
            unique_texts.add(line)
            new_texts.append(line)

        existing_by_text = {content.text: content for content in list(category.contents)}

        for text, content in existing_by_text.items():
            if text not in unique_texts:
                session.delete(content)

        for text in new_texts:
            if text not in existing_by_text:
                session.add(WatchContent(text=text, category=category))

        try:
            session.commit()
            flash("分类关注内容已更新", "success")
            return redirect(url_for("list_contents", category_id=category.id))
        except Exception:  # noqa: BLE001
            session.rollback()
            flash("保存关注内容时发生错误，请检查是否存在重复记录", "danger")
            return render_template(
                "contents/bulk_edit.html",
                category=category,
                bulk_text=raw_text,
            )

    bulk_text = "\n".join(content.text for content in sorted(category.contents, key=lambda c: c.created_at))
    return render_template("contents/bulk_edit.html", category=category, bulk_text=bulk_text)


@app.route("/contents/new", methods=["GET", "POST"])
def create_content() -> Any:
    session = SessionLocal()
    categories = (
        session.query(ContentCategory)
        .options(selectinload(ContentCategory.contents))
        .order_by(ContentCategory.name)
        .all()
    )
    selected_category_id = request.args.get("category_id", type=int)

    if request.method == "POST":
        text = request.form.get("text", "").strip()
        category_id = request.form.get("category_id", type=int)
        if not text:
            flash("请输入关注内容", "danger")
        elif len(text) > 50:
            flash("关注内容不能超过50个字符", "danger")
        elif not category_id:
            flash("请选择分类", "danger")
        else:
            category = session.get(ContentCategory, category_id)
            if not category:
                flash("分类不存在", "danger")
            else:
                content = WatchContent(text=text, category=category)
                session.add(content)
                try:
                    session.commit()
                    flash("关注内容已添加", "success")
                    return redirect(url_for("list_contents", category_id=category.id))
                except Exception:  # noqa: BLE001
                    session.rollback()
                    flash("该分类下已存在相同的关注内容", "warning")
        selected_category_id = category_id or selected_category_id

    return render_template(
        "contents/form.html",
        categories=categories,
        selected_category_id=selected_category_id,
    )


@app.route("/contents/<int:content_id>/delete", methods=["POST"])
def delete_content(content_id: int) -> Any:
    session = SessionLocal()
    content = session.get(WatchContent, content_id)
    category_id = content.category_id if content else None
    if content:
        session.delete(content)
        session.commit()
        flash("关注内容已删除", "success")
    return redirect(url_for("list_contents", category_id=category_id))


@app.route("/notifications", methods=["GET", "POST"])
def manage_notifications() -> Any:
    session = SessionLocal()
    email_setting = (
        session.query(NotificationSetting)
        .filter(NotificationSetting.channel == "email")
        .one_or_none()
    )
    dingtalk_setting = (
        session.query(NotificationSetting)
        .filter(NotificationSetting.channel == "dingtalk")
        .one_or_none()
    )

    if request.method == "POST":
        config_type = request.form.get("config_type")
        if config_type == "email":
            smtp_host = request.form.get("smtp_host", "").strip()
            smtp_port_raw = request.form.get("smtp_port", "").strip()
            smtp_username = request.form.get("smtp_username", "").strip()
            smtp_password = request.form.get("smtp_password", "").strip()
            smtp_sender = request.form.get("smtp_sender", "").strip()
            smtp_use_tls = request.form.get("smtp_use_tls") == "on"

            port_value: int | None = None
            if smtp_port_raw:
                try:
                    port_value = int(smtp_port_raw)
                except ValueError:
                    flash("SMTP端口必须为数字", "danger")
                    return render_template(
                        "notifications/manage.html",
                        email_setting=email_setting,
                        dingtalk_setting=dingtalk_setting,
                    )

            if not (smtp_host and smtp_username and smtp_password):
                flash("请完整填写SMTP主机、账号和密码", "danger")
            else:
                setting = email_setting or NotificationSetting(channel="email")
                setting.smtp_host = smtp_host
                setting.smtp_port = port_value if port_value is not None else 587
                setting.smtp_username = smtp_username
                setting.smtp_password = smtp_password
                setting.smtp_sender = smtp_sender or smtp_username
                setting.smtp_use_tls = smtp_use_tls
                session.add(setting)
                session.commit()
                email_setting = setting
                flash("SMTP配置已更新", "success")
        elif config_type == "dingtalk":
            webhook_url = request.form.get("webhook_url", "").strip()
            if not webhook_url:
                flash("请填写钉钉Webhook地址", "danger")
            else:
                setting = dingtalk_setting or NotificationSetting(channel="dingtalk")
                setting.webhook_url = webhook_url
                session.add(setting)
                session.commit()
                dingtalk_setting = setting
                flash("钉钉配置已更新", "success")

    return render_template(
        "notifications/manage.html",
        email_setting=email_setting,
        dingtalk_setting=dingtalk_setting,
    )


@app.route("/tasks")
def list_tasks() -> Any:
    session = SessionLocal()
    tasks = (
        session.query(MonitorTask)
        .options(
            selectinload(MonitorTask.watch_contents).selectinload(WatchContent.category),
            selectinload(MonitorTask.website),
        )
        .order_by(MonitorTask.created_at.desc())
        .all()
    )
    websites = session.query(Website).all()
    return render_template("tasks/list.html", tasks=tasks, websites=websites)


@app.route("/tasks/new", methods=["GET", "POST"])
def create_task() -> Any:
    session = SessionLocal()
    websites = session.query(Website).all()
<<<<<<< HEAD
    categories = (
        session.query(ContentCategory)
        .options(selectinload(ContentCategory.contents))
        .order_by(ContentCategory.name)
        .all()
    )
    has_contents = any(category.contents for category in categories)
=======
    contents = session.query(WatchContent).all()
    form_data: dict[str, Any] = {}
    selected_content_ids: list[int] = []
>>>>>>> a5a9e6e0
    if request.method == "POST":
        name = request.form.get("name", "").strip()
        website_id = int(request.form.get("website_id", "0") or 0)
        notification_method = request.form.get("notification_method", "email").strip() or "email"
        notification_email_raw = request.form.get("notification_email", "").strip()
        selected_content_ids = [int(content_id) for content_id in request.form.getlist("content_ids")]

        recipients = [email.strip() for email in notification_email_raw.replace(";", ",").split(",") if email.strip()]
        form_data = {
            "name": name,
            "website_id": website_id,
            "notification_method": notification_method,
            "notification_email": notification_email_raw,
        }

        if not name or not website_id:
            flash("请填写任务名称并选择网站", "danger")
        elif not selected_content_ids:
            flash("请至少选择一个关注内容", "danger")
        elif notification_method == "email" and not recipients:
            flash("请选择邮件通知时，请填写接收邮箱地址", "danger")
        else:
            task = MonitorTask(
                name=name,
                website_id=website_id,
                notification_method=notification_method,
                notification_email=", ".join(recipients) if notification_method == "email" else "",
            )
            for content_id in selected_content_ids:
                content = session.get(WatchContent, int(content_id))
                if content:
                    task.watch_contents.append(content)
            session.add(task)
            session.commit()
            flash("监控任务已创建", "success")
            return redirect(url_for("list_tasks"))
    return render_template(
        "tasks/form.html",
        websites=websites,
<<<<<<< HEAD
        categories=categories,
        has_contents=has_contents,
=======
        contents=contents,
        form_data=form_data,
        selected_content_ids=selected_content_ids,
        task=None,
    )


@app.route("/tasks/<int:task_id>/edit", methods=["GET", "POST"])
def edit_task(task_id: int) -> Any:
    session = SessionLocal()
    task = session.get(MonitorTask, task_id)
    if not task:
        flash("未找到任务", "danger")
        return redirect(url_for("list_tasks"))

    websites = session.query(Website).all()
    contents = session.query(WatchContent).all()
    selected_content_ids = [content.id for content in task.watch_contents]
    form_data: dict[str, Any] = {
        "name": task.name,
        "website_id": task.website_id,
        "notification_method": task.notification_method,
        "notification_email": task.notification_email or "",
    }

    if request.method == "POST":
        name = request.form.get("name", "").strip()
        website_id = int(request.form.get("website_id", "0") or 0)
        notification_method = request.form.get("notification_method", "email").strip() or "email"
        notification_email_raw = request.form.get("notification_email", "").strip()
        selected_content_ids = [int(content_id) for content_id in request.form.getlist("content_ids")]
        recipients = [email.strip() for email in notification_email_raw.replace(";", ",").split(",") if email.strip()]

        form_data.update(
            {
                "name": name,
                "website_id": website_id,
                "notification_method": notification_method,
                "notification_email": notification_email_raw,
            }
        )

        if not name or not website_id:
            flash("请填写任务名称并选择网站", "danger")
        elif not selected_content_ids:
            flash("请至少选择一个关注内容", "danger")
        elif notification_method == "email" and not recipients:
            flash("请选择邮件通知时，请填写接收邮箱地址", "danger")
        else:
            task.name = name
            task.website_id = website_id
            task.notification_method = notification_method
            task.notification_email = ", ".join(recipients) if notification_method == "email" else ""
            task.watch_contents.clear()
            for content_id in selected_content_ids:
                content = session.get(WatchContent, int(content_id))
                if content:
                    task.watch_contents.append(content)
            session.add(task)
            session.commit()
            flash("监控任务已更新", "success")
            return redirect(url_for("list_tasks"))

    return render_template(
        "tasks/form.html",
        websites=websites,
        contents=contents,
        form_data=form_data,
        selected_content_ids=selected_content_ids,
        task=task,
>>>>>>> a5a9e6e0
    )


@app.route("/tasks/<int:task_id>/toggle", methods=["POST"])
def toggle_task(task_id: int) -> Any:
    session = SessionLocal()
    task = session.get(MonitorTask, task_id)
    if task:
        task.is_active = not task.is_active
        session.add(task)
        session.commit()
        flash("任务状态已更新", "success")
    return redirect(url_for("list_tasks"))


@app.route("/tasks/<int:task_id>")
def view_task(task_id: int) -> Any:
    session = SessionLocal()
    task = session.get(MonitorTask, task_id)
    if not task:
        flash("未找到任务", "danger")
        return redirect(url_for("list_tasks"))
    logs = session.query(CrawlLog).filter(CrawlLog.task_id == task_id).order_by(CrawlLog.run_started_at.desc()).all()
    results = (
        session.query(CrawlResult)
        .filter(CrawlResult.task_id == task_id)
        .order_by(CrawlResult.created_at.desc())
        .limit(20)
        .all()
    )
    return render_template("tasks/detail.html", task=task, logs=logs, results=results, threshold=SIMILARITY_THRESHOLD)


@app.route("/tasks/<int:task_id>/delete", methods=["POST"])
def delete_task(task_id: int) -> Any:
    session = SessionLocal()
    task = session.get(MonitorTask, task_id)
    if task:
        session.delete(task)
        session.commit()
        flash("任务已删除", "success")
    return redirect(url_for("list_tasks"))


@app.route("/results")
def list_results() -> Any:
    session = SessionLocal()
    query = session.query(CrawlResult)

    task_id = request.args.get("task_id")
    website_id = request.args.get("website_id")
    content_id = request.args.get("content_id")
    start_date = request.args.get("start_date")
    end_date = request.args.get("end_date")

    if task_id:
        query = query.filter(CrawlResult.task_id == int(task_id))
    if website_id:
        query = query.filter(CrawlResult.website_id == int(website_id))
    if content_id:
        query = query.filter(CrawlResult.content_id == int(content_id))
    if start_date:
        query = query.filter(CrawlResult.created_at >= datetime.fromisoformat(start_date))
    if end_date:
        query = query.filter(CrawlResult.created_at <= datetime.fromisoformat(end_date))

    query = query.options(
        selectinload(CrawlResult.task),
        selectinload(CrawlResult.website),
        selectinload(CrawlResult.content).selectinload(WatchContent.category),
    )

    page = int(request.args.get("page", "1") or 1)
    per_page = 10
    total = query.count()
    results = (
        query.order_by(CrawlResult.created_at.desc())
        .offset((page - 1) * per_page)
        .limit(per_page)
        .all()
    )

    total_pages = (total + per_page - 1) // per_page

    tasks = session.query(MonitorTask).all()
    websites = session.query(Website).all()
    categories = (
        session.query(ContentCategory)
        .options(selectinload(ContentCategory.contents))
        .order_by(ContentCategory.name)
        .all()
    )

    return render_template(
        "results/list.html",
        results=results,
        tasks=tasks,
        websites=websites,
        categories=categories,
        page=page,
        total_pages=total_pages,
        query_args={
            "task_id": task_id or "",
            "website_id": website_id or "",
            "content_id": content_id or "",
            "start_date": start_date or "",
            "end_date": end_date or "",
        },
    )


if __name__ == "__main__":
    init_db()
    scheduler.start()
    app.run(host="0.0.0.0", port=5000, debug=True)<|MERGE_RESOLUTION|>--- conflicted
+++ resolved
@@ -9,18 +9,15 @@
 
 from crawler import SIMILARITY_THRESHOLD
 from database import SessionLocal, init_db
-<<<<<<< HEAD
 from models import (
     ContentCategory,
     CrawlLog,
     CrawlResult,
     MonitorTask,
+    NotificationSetting，
     WatchContent,
     Website,
 )
-=======
-from models import CrawlLog, CrawlResult, MonitorTask, NotificationSetting, WatchContent, Website
->>>>>>> a5a9e6e0
 from scheduler import MonitorScheduler
 
 logging.basicConfig(level=logging.INFO)
@@ -394,7 +391,6 @@
 def create_task() -> Any:
     session = SessionLocal()
     websites = session.query(Website).all()
-<<<<<<< HEAD
     categories = (
         session.query(ContentCategory)
         .options(selectinload(ContentCategory.contents))
@@ -402,11 +398,6 @@
         .all()
     )
     has_contents = any(category.contents for category in categories)
-=======
-    contents = session.query(WatchContent).all()
-    form_data: dict[str, Any] = {}
-    selected_content_ids: list[int] = []
->>>>>>> a5a9e6e0
     if request.method == "POST":
         name = request.form.get("name", "").strip()
         website_id = int(request.form.get("website_id", "0") or 0)
@@ -446,81 +437,8 @@
     return render_template(
         "tasks/form.html",
         websites=websites,
-<<<<<<< HEAD
         categories=categories,
         has_contents=has_contents,
-=======
-        contents=contents,
-        form_data=form_data,
-        selected_content_ids=selected_content_ids,
-        task=None,
-    )
-
-
-@app.route("/tasks/<int:task_id>/edit", methods=["GET", "POST"])
-def edit_task(task_id: int) -> Any:
-    session = SessionLocal()
-    task = session.get(MonitorTask, task_id)
-    if not task:
-        flash("未找到任务", "danger")
-        return redirect(url_for("list_tasks"))
-
-    websites = session.query(Website).all()
-    contents = session.query(WatchContent).all()
-    selected_content_ids = [content.id for content in task.watch_contents]
-    form_data: dict[str, Any] = {
-        "name": task.name,
-        "website_id": task.website_id,
-        "notification_method": task.notification_method,
-        "notification_email": task.notification_email or "",
-    }
-
-    if request.method == "POST":
-        name = request.form.get("name", "").strip()
-        website_id = int(request.form.get("website_id", "0") or 0)
-        notification_method = request.form.get("notification_method", "email").strip() or "email"
-        notification_email_raw = request.form.get("notification_email", "").strip()
-        selected_content_ids = [int(content_id) for content_id in request.form.getlist("content_ids")]
-        recipients = [email.strip() for email in notification_email_raw.replace(";", ",").split(",") if email.strip()]
-
-        form_data.update(
-            {
-                "name": name,
-                "website_id": website_id,
-                "notification_method": notification_method,
-                "notification_email": notification_email_raw,
-            }
-        )
-
-        if not name or not website_id:
-            flash("请填写任务名称并选择网站", "danger")
-        elif not selected_content_ids:
-            flash("请至少选择一个关注内容", "danger")
-        elif notification_method == "email" and not recipients:
-            flash("请选择邮件通知时，请填写接收邮箱地址", "danger")
-        else:
-            task.name = name
-            task.website_id = website_id
-            task.notification_method = notification_method
-            task.notification_email = ", ".join(recipients) if notification_method == "email" else ""
-            task.watch_contents.clear()
-            for content_id in selected_content_ids:
-                content = session.get(WatchContent, int(content_id))
-                if content:
-                    task.watch_contents.append(content)
-            session.add(task)
-            session.commit()
-            flash("监控任务已更新", "success")
-            return redirect(url_for("list_tasks"))
-
-    return render_template(
-        "tasks/form.html",
-        websites=websites,
-        contents=contents,
-        form_data=form_data,
-        selected_content_ids=selected_content_ids,
-        task=task,
->>>>>>> a5a9e6e0
     )
 
 
