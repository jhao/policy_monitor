--- conflicted
+++ resolved
@@ -162,7 +162,6 @@
     website: Mapped[Website] = relationship("Website")
     content: Mapped[WatchContent | None] = relationship("WatchContent")
 
-<<<<<<< HEAD
 
 class CrawlLogDetail(Base):
     __tablename__ = "crawl_log_details"
@@ -174,5 +173,3 @@
     message: Mapped[str] = mapped_column(Text, nullable=False)
 
     log: Mapped[CrawlLog] = relationship("CrawlLog", back_populates="entries")
-=======
->>>>>>> bc7d6039
